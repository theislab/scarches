import torch
import torch.nn as nn
import torch.nn.functional as F
from torch.distributions import Normal, kl_divergence

<<<<<<< HEAD
from ..trvae._utils import one_hot_encoder
from ..trvae.losses import mse, nb, zinb, bce, poisson, nb_dist
from ...trainers.scpoli._utils import cov
=======
from ._utils import one_hot_encoder
from ..trvae.losses import mse, nb, zinb, bce
from ...trainers.scpoli._utils import cov, euclidean_dist
>>>>>>> d60bbec3


class scpoli(nn.Module):
    def __init__(
        self,
        input_dim,
        hidden_layer_sizes,
        cell_types,
        unknown_ct_names,
        conditions,
        conditions_combined,
        inject_condition,
        latent_dim,
        embedding_dims,
        embedding_max_norm,
        recon_loss,
        dr_rate,
        beta,
        use_bn,
        use_ln,
        prototypes_labeled,
        prototypes_unlabeled,
    ):
        super().__init__()

        self.input_dim = input_dim
        self.latent_dim = latent_dim
        self.embedding_dims = embedding_dims
        self.embedding_max_norm = embedding_max_norm
        self.cell_types = cell_types
        self.n_cell_types = len(cell_types)
        self.cell_type_encoder = {
            k: v for k, v in zip(cell_types, range(len(cell_types)))
        }
        self.n_conditions = [len(conditions[cond]) for cond in conditions.keys()]
        self.n_reference_conditions = None
        self.conditions = conditions
        self.condition_encoders = {cond: {
            k: v for k, v in zip(conditions[cond], range(len(conditions[cond])))
        } for cond in conditions.keys()}
        self.conditions_combined = conditions_combined
        self.n_conditions_combined = len(conditions_combined)
        self.conditions_combined_encoder = {
            k: v for k, v in zip(conditions_combined, range(len(conditions_combined)))
        }
        self.inject_condition = inject_condition
        self.use_bn = use_bn
        self.use_ln = use_ln
        self.use_mmd = False
        self.recon_loss = recon_loss
        self.hidden_layer_sizes = hidden_layer_sizes
        self.freeze = False
        self.unknown_ct_names = unknown_ct_names
        if self.unknown_ct_names is not None:
            for unknown_ct in self.unknown_ct_names:
                self.cell_type_encoder[unknown_ct] = -1
        self.prototypes_labeled = (
            {"mean": None, "cov": None}
            if prototypes_labeled is None
            else prototypes_labeled
        )
        self.prototypes_unlabeled = (
            {"mean": None} if prototypes_unlabeled is None else prototypes_unlabeled
        )
        self.new_prototypes = None
        self.num_reference_conditions = None
        if self.prototypes_labeled["mean"] is not None:
            # Save indices of possible new prototypes to train
            self.new_prototypes = []
            for idx in range(self.n_cell_types - len(self.prototypes_labeled["mean"])):
                self.new_prototypes.append(len(self.prototypes_labeled["mean"]) + idx)

        self.dr_rate = dr_rate
        if self.dr_rate > 0:
            self.use_dr = True
        else:
            self.use_dr = False

        if recon_loss in ["nb", "zinb", "nb_dist"]:
            self.theta = torch.nn.Parameter(
                torch.randn(self.input_dim, self.n_conditions_combined)
            )
        else:
            self.theta = None

        encoder_layer_sizes = self.hidden_layer_sizes.copy()
        encoder_layer_sizes.insert(0, self.input_dim)
        decoder_layer_sizes = self.hidden_layer_sizes.copy()
        decoder_layer_sizes.reverse()
        decoder_layer_sizes.append(self.input_dim)

        self.embeddings = nn.ModuleList(nn.Embedding(
            self.n_conditions[i], self.embedding_dims[i], max_norm=self.embedding_max_norm
        ) for i in range(len(self.embedding_dims)))

        print(
            "Embedding dictionary:\n",
            f"\tNum conditions: {self.n_conditions}\n",
            f"\tEmbedding dim: {self.embedding_dims}",
        )
        self.encoder = Encoder(
            encoder_layer_sizes,
            self.latent_dim,
            self.use_bn,
            self.use_ln,
            self.use_dr,
            self.dr_rate,
            sum(self.embedding_dims) if "encoder" in self.inject_condition else None,
        )
        self.decoder = Decoder(
            decoder_layer_sizes,
            self.latent_dim,
            self.recon_loss,
            self.use_bn,
            self.use_ln,
            self.use_dr,
            self.dr_rate,
            sum(self.embedding_dims) if "decoder" in self.inject_condition else None,
        )

    def forward(
        self,
        x=None,
        batch=None,
        combined_batch=None,
        sizefactor=None,
        celltypes=None,
        labeled=None,
    ):   
        batch_embeddings = torch.hstack([self.embeddings[i](batch[:, i]) for i in range(batch.shape[1])])
        x_log = torch.log(1 + x)
        if self.recon_loss == "mse":
            x_log = x
        if "encoder" in self.inject_condition:
            z1_mean, z1_log_var = self.encoder(x_log, batch_embeddings)
        else:
            z1_mean, z1_log_var = self.encoder(x_log, batch=None)
        z1 = self.sampling(z1_mean, z1_log_var)

        if "decoder" in self.inject_condition:
            outputs = self.decoder(z1, batch_embeddings)
        else:
            outputs = self.decoder(z1, batch=None)

        if self.recon_loss == "mse":
            recon_x, y1 = outputs
            recon_loss = mse(recon_x, x_log).sum(dim=-1).mean()
        elif self.recon_loss == "zinb":
            dec_mean_gamma, dec_dropout, y1 = outputs
            size_factor_view = sizefactor.unsqueeze(1).expand(
                dec_mean_gamma.size(0), dec_mean_gamma.size(1)
            )
            dec_mean = dec_mean_gamma * size_factor_view
            dispersion = F.linear(one_hot_encoder(combined_batch, self.n_conditions_combined), self.theta)
            dispersion = torch.exp(dispersion)
            recon_loss = (
                -zinb(x=x, mu=dec_mean, theta=dispersion, pi=dec_dropout)
                .sum(dim=-1)
                .mean()
            )
        elif self.recon_loss == "nb":
            dec_mean_gamma, y1 = outputs
            size_factor_view = sizefactor.unsqueeze(1).expand(
                dec_mean_gamma.size(0), dec_mean_gamma.size(1)
            )
            dec_mean = dec_mean_gamma * size_factor_view
            dispersion = F.linear(one_hot_encoder(combined_batch, self.n_conditions_combined), self.theta)
            dispersion = torch.exp(dispersion)
            recon_loss = -nb(x=x, mu=dec_mean, theta=dispersion).sum(dim=-1).mean()
        elif self.recon_loss == "nb_dist":
            dec_mean_gamma, y1 = outputs
            size_factor_view = sizefactor.unsqueeze(1).expand(
                dec_mean_gamma.size(0), dec_mean_gamma.size(1)
            )
            dec_mean = dec_mean_gamma * size_factor_view
            dispersion = F.linear(one_hot_encoder(batch, self.n_conditions), self.theta)
            dispersion = torch.exp(dispersion)
            recon_loss = nb_dist(x=x, mu=dec_mean, theta=dispersion).sum(dim=-1).mean()
        elif self.recon_loss == 'bernoulli':
            recon_x, y1 = outputs
            recon_loss = bce(recon_x, x).sum(dim=-1).mean()
        elif self.recon_loss == 'poisson':
            recon_x, y1 = outputs
            recon_loss = poisson(recon_x, x).sum(dim=-1).mean()

        z1_var = torch.exp(z1_log_var) + 1e-4
        kl_div = (
            kl_divergence(
                Normal(z1_mean, torch.sqrt(z1_var)),
                Normal(torch.zeros_like(z1_mean), torch.ones_like(z1_var)),
            )
            .sum(dim=1)
            .mean()
        )

        mmd_loss = torch.tensor(0.0, device=z1.device)
        if self.use_mmd:
            mmd_calculator = mmd(self.n_conditions, self.beta, self.mmd_boundary)
            if self.mmd_on == "z":
                mmd_loss = mmd_calculator(z1, batch)
            else:
                mmd_loss = mmd_calculator(y1, batch)

        return z1, recon_loss, kl_div, mmd_loss

    def add_new_cell_type(self, latent, cell_type_name, prototypes, classes_list=None):
        """
        Function used to add new annotation for a novel cell type.

        Parameters
        ----------
        latent: torch.Tensor
            Latent representation of adata.
        cell_type_name: str
            Name of the new cell type
        prototypes: list
            List of indices of the unlabeled prototypes that correspond to the new cell type
        classes_list: torch.Tensor
            Tensor of prototype indices corresponding to current hierarchy

        Returns
        -------
        """
        # Update internal model parameters
        device = next(self.parameters()).device
        self.cell_types.append(cell_type_name)
        self.n_cell_types += 1
        self.cell_type_encoder = {
            k: v for k, v in zip(self.cell_types, range(len(self.cell_types)))
        }

        # Add new celltype index to hierarchy index list of prototypes
        classes_list = torch.cat(
            (
                classes_list,
                torch.tensor([self.n_cell_types - 1], device=classes_list.device),
            )
        )

        # Add new prototype mean to labeled prototype means
        new_prototype = (
            self.prototypes_unlabeled["mean"][prototypes].mean(0).unsqueeze(0)
        )
        self.prototypes_labeled["mean"] = torch.cat(
            (self.prototypes_labeled["mean"], new_prototype), dim=0
        )

        # Get latent indices which correspond to new prototype
        self.prototypes_labeled["mean"] = self.prototypes_labeled["mean"].to(device)
        latent = latent.to(device)
        dists = torch.cdist(latent, self.prototypes_labeled["mean"][classes_list, :])
        min_dist, y_hat = torch.min(dists, 1)
        y_hat = classes_list[y_hat]
        indices = y_hat.eq(self.n_cell_types - 1).nonzero(as_tuple=False)[:, 0]

        # Add new prototype cov to labeled prototype covs
        new_prototype_cov = cov(latent[indices, :]).unsqueeze(0)
        new_prototype_cov = new_prototype_cov.to(self.prototypes_labeled["cov"].device)
        self.prototypes_labeled["cov"] = torch.cat(
            (self.prototypes_labeled["cov"], new_prototype_cov), dim=0
        )

    def classify(
        self,
        x,
        c=None,
        prototype=False,
        classes_list=None,
        p=2,
        get_prob=False,
        log_distance=True,
    ):
        """
        Classifies unlabeled cells using the prototypes obtained during training.
        Data handling before call to model's classify method.

        x: torch.Tensor
            Features to be classified. If None the stored model's adata is used.
        c: torch.Tensor
            Condition vector.
        prototype: Boolean
            Boolean whether to classify the gene features or prototypes stored
            stored in the model.
        classes_list: torch.Tensor
            Tensor of prototype indices corresponding to current hierarchy
        get_prob: Str
            Method to use for scaling euclidean distances to pseudo-probabilities
        """
        if prototype:
            latent = x
        else:
            latent = self.get_latent(x, c)
        device = next(self.parameters()).device
        self.prototypes_labeled["mean"] = self.prototypes_labeled["mean"].to(device)
        dists = torch.cdist(latent, self.prototypes_labeled["mean"][classes_list, :], p)

        # Idea of using euclidean distances for classification
        if get_prob == True:
            dists = F.softmax(-dists, dim=1)
            uncert, preds = torch.max(dists, dim=1)
            preds = classes_list[preds]
        else:
            uncert, preds = torch.min(dists, dim=1)
            preds = classes_list[preds]
            if log_distance == True:
                probs = torch.log1p(uncert)

        return preds, uncert, dists

    def sampling(self, mu, log_var):
        """Samples from standard Normal distribution and applies re-parametrization trick.
        It is actually sampling from latent space distributions with N(mu, var), computed by encoder.
        Parameters
        ----------
        mu: torch.Tensor
                Torch Tensor of Means.
        log_var: torch.Tensor
                Torch Tensor of log. variances.
        Returns
        -------
        Torch Tensor of sampled data.
        """
        var = torch.exp(log_var) + 1e-4
        return Normal(mu, var.sqrt()).rsample()

    def get_latent(self, x, c=None, mean=False):
        """Map `x` in to the latent space. This function will feed data in encoder  and return  z for each sample in
        data.
        Parameters
        ----------
        x:  torch.Tensor
             Torch Tensor to be mapped to latent space. `x` has to be in shape [n_obs, input_dim].
        c: torch.Tensor
             Torch Tensor of condition labels for each sample.
        mean: boolean
        Returns
        -------
        Returns Torch Tensor containing latent space encoding of 'x'.
        """
        x_ = torch.log(1 + x)
        if self.recon_loss == "mse":
            x_ = x
        if "encoder" in self.inject_condition:
            # c = c.type(torch.cuda.LongTensor)
            c = c.long()
            embed_c = torch.hstack([self.embeddings[i](c[:, i]) for i in range(c.shape[1])])
            z_mean, z_log_var = self.encoder(x_, embed_c)
        else:
            z_mean, z_log_var = self.encoder(x_)
        latent = self.sampling(z_mean, z_log_var)
        if mean:
            return z_mean
        return latent


class Encoder(nn.Module):
    """ScArches Encoder class. Constructs the encoder sub-network of TRVAE and CVAE. It will transform primary space
    input to means and log. variances of latent space with n_dimensions = z_dimension.
    Parameters
    ----------
    layer_sizes: List
         List of first and hidden layer sizes
    latent_dim: Integer
         Bottleneck layer (z)  size.
    use_bn: Boolean
         If `True` batch normalization will be applied to layers.
    use_ln: Boolean
         If `True` layer normalization will be applied to layers.
    use_dr: Boolean
         If `True` dropout will applied to layers.
    dr_rate: Float
         Dropput rate applied to all layers, if `dr_rate`==0 no dropput will be applied.
    num_classes: Integer
         Number of classes (conditions) the data contain. if `None` the model will be a normal VAE instead of
         conditional VAE.
    """

    def __init__(
        self,
        layer_sizes: list,
        latent_dim: int,
        use_bn: bool,
        use_ln: bool,
        use_dr: bool,
        dr_rate: float,
        embedding_dim: int = None,
    ):
        super().__init__()

        self.embedding_dim = 0
        if embedding_dim is not None:
            self.embedding_dim = embedding_dim
        self.FC = None

        if len(layer_sizes) > 1:
            print("Encoder Architecture:")
            self.FC = nn.Sequential()
            for i, (in_size, out_size) in enumerate(
                zip(layer_sizes[:-1], layer_sizes[1:])
            ):
                if i == 0:
                    print(
                        "\tInput Layer in, out and cond:",
                        in_size,
                        out_size,
                        self.embedding_dim,
                    )
                    (
                        self.FC.add_module(
                            name="L{:d}".format(i),
                            module=CondLayers(
                                in_size, out_size, self.embedding_dim, bias=True
                            ),
                        )
                    )

                else:
                    print("\tHidden Layer", i, "in/out:", in_size, out_size)
                    (
                        self.FC.add_module(
                            name="L{:d}".format(i),
                            module=nn.Linear(in_size, out_size, bias=True),
                        )
                    )
                if use_bn:
                    (
                        self.FC.add_module(
                            "N{:d}".format(i),
                            module=nn.BatchNorm1d(out_size, affine=True),
                        )
                    )
                elif use_ln:
                    (
                        self.FC.add_module(
                            "N{:d}".format(i),
                            module=nn.LayerNorm(out_size, elementwise_affine=False),
                        )
                    )
                self.FC.add_module(name="A{:d}".format(i), module=nn.ReLU())
                if use_dr:
                    self.FC.add_module(
                        name="D{:d}".format(i), module=nn.Dropout(p=dr_rate)
                    )

        print("\tMean/Var Layer in/out:", layer_sizes[-1], latent_dim)
        self.mean_encoder = nn.Linear(layer_sizes[-1], latent_dim)
        self.log_var_encoder = nn.Linear(layer_sizes[-1], latent_dim)

    def forward(self, x, batch=None):
        if batch is not None:
            #    batch = one_hot_encoder(batch, n_cls=self.n_classes)
            x = torch.cat((x, batch), dim=-1)
        if self.FC is not None:
            x = self.FC(x)
        means = self.mean_encoder(x)
        log_vars = self.log_var_encoder(x)
        return means, log_vars


class Decoder(nn.Module):
    """ScArches Decoder class. Constructs the decoder sub-network of TRVAE or CVAE networks. It will transform the
    constructed latent space to the previous space of data with n_dimensions = x_dimension.
    Parameters
    ----------
    layer_sizes: List
         List of hidden and last layer sizes
    latent_dim: Integer
         Bottleneck layer (z)  size.
    recon_loss: String
         Definition of Reconstruction-Loss-Method, 'mse', 'nb' or 'zinb'.
    use_bn: Boolean
         If `True` batch normalization will be applied to layers.
    use_ln: Boolean
         If `True` layer normalization will be applied to layers.
    use_dr: Boolean
         If `True` dropout will applied to layers.
    dr_rate: Float
         Dropput rate applied to all layers, if `dr_rate`==0 no dropput will be applied.
    num_classes: Integer
         Number of classes (conditions) the data contain. if `None` the model will be a normal VAE instead of
         conditional VAE.
    """

    def __init__(
        self,
        layer_sizes: list,
        latent_dim: int,
        recon_loss: str,
        use_bn: bool,
        use_ln: bool,
        use_dr: bool,
        dr_rate: float,
        embedding_dim: int = None,
    ):
        super().__init__()
        self.use_dr = use_dr
        self.recon_loss = recon_loss
        self.embedding_dim = 0
        if embedding_dim is not None:
            self.embedding_dim = embedding_dim
        layer_sizes = [latent_dim] + layer_sizes
        print("Decoder Architecture:")
        # Create first Decoder layer
        self.FirstL = nn.Sequential()
        print(
            "\tFirst Layer in, out and cond: ",
            layer_sizes[0],
            layer_sizes[1],
            self.embedding_dim,
        )

        (
            self.FirstL.add_module(
                name="L0",
                module=CondLayers(
                    layer_sizes[0], layer_sizes[1], self.embedding_dim, bias=False
                ),
            )
        )
        if use_bn:
            (
                self.FirstL.add_module(
                    "N0", module=nn.BatchNorm1d(layer_sizes[1], affine=True)
                )
            )
        elif use_ln:
            (
                self.FirstL.add_module(
                    "N0", module=nn.LayerNorm(layer_sizes[1], elementwise_affine=False)
                )
            )
        (self.FirstL.add_module(name="A0", module=nn.ReLU()))
        if self.use_dr:
            self.FirstL.add_module(name="D0", module=nn.Dropout(p=dr_rate))

        # Create all Decoder hidden layers
        if len(layer_sizes) > 2:
            self.HiddenL = nn.Sequential()
            for i, (in_size, out_size) in enumerate(
                zip(layer_sizes[1:-1], layer_sizes[2:])
            ):
                if i + 3 < len(layer_sizes):
                    print("\tHidden Layer", i + 1, "in/out:", in_size, out_size)
                    (
                        self.HiddenL.add_module(
                            name="L{:d}".format(i + 1),
                            module=nn.Linear(in_size, out_size, bias=False),
                        )
                    )
                    if use_bn:
                        (
                            self.HiddenL.add_module(
                                "N{:d}".format(i + 1),
                                module=nn.BatchNorm1d(out_size, affine=True),
                            )
                        )
                    elif use_ln:
                        (
                            self.HiddenL.add_module(
                                "N{:d}".format(i + 1),
                                module=nn.LayerNorm(out_size, elementwise_affine=False),
                            )
                        )
                    (
                        self.HiddenL.add_module(
                            name="A{:d}".format(i + 1), module=nn.ReLU()
                        )
                    )
                    if self.use_dr:
                        (
                            self.HiddenL.add_module(
                                name="D{:d}".format(i + 1), module=nn.Dropout(p=dr_rate)
                            )
                        )
        else:
            self.HiddenL = None

        # Create Output Layers
        print("\tOutput Layer in/out: ", layer_sizes[-2], layer_sizes[-1], "\n")
        if self.recon_loss == "mse":
            self.recon_decoder = nn.Sequential(
                nn.Linear(layer_sizes[-2], layer_sizes[-1]), nn.ReLU()
            )
        elif self.recon_loss == "zinb":
            # mean gamma
            self.mean_decoder = nn.Sequential(
                nn.Linear(layer_sizes[-2], layer_sizes[-1]), nn.Softmax(dim=-1)
            )
            # dropout
            self.dropout_decoder = nn.Linear(layer_sizes[-2], layer_sizes[-1])
        elif self.recon_loss in ["nb", "nb_dist"]:
            # mean gamma
            self.mean_decoder = nn.Sequential(
                nn.Linear(layer_sizes[-2], layer_sizes[-1]), nn.Softmax(dim=-1)
            )
        elif self.recon_loss == 'bernoulli':
            self.recon_decoder = nn.Sequential(
                nn.Linear(layer_sizes[-2], layer_sizes[-1]), nn.Sigmoid()
            )
        elif self.recon_loss == 'poisson':
            self.recon_decoder = nn.Sequential(
                nn.Linear(layer_sizes[-2], layer_sizes[-1]), nn.Softmax(dim=-1)
            )

    def forward(self, z, batch=None):
        # Add Condition Labels to Decoder Input
        if batch is not None:
            # batch = one_hot_encoder(batch, n_cls=self.n_classes)
            z_cat = torch.cat((z, batch), dim=-1)
            dec_latent = self.FirstL(z_cat)
        else:
            dec_latent = self.FirstL(z)

        # Compute Hidden Output
        if self.HiddenL is not None:
            x = self.HiddenL(dec_latent)
        else:
            x = dec_latent

        # Compute Decoder Output
        if self.recon_loss == "mse":
            recon_x = self.recon_decoder(x)
            return recon_x, dec_latent
        elif self.recon_loss == "zinb":
            dec_mean_gamma = self.mean_decoder(x)
            dec_dropout = self.dropout_decoder(x)
            return dec_mean_gamma, dec_dropout, dec_latent
        elif self.recon_loss in ["nb", "nb_dist"]:
            dec_mean_gamma = self.mean_decoder(x)
            return dec_mean_gamma, dec_latent
        elif self.recon_loss == 'bernoulli':
            recon_x = self.recon_decoder(x)
        elif self.recon_loss == 'poisson':
            recon_x = self.recon_decoder(x)
            return recon_x, dec_latent
       


class CondLayers(nn.Module):
    def __init__(
        self,
        n_in: int,
        n_out: int,
        n_cond: int,
        bias: bool,
    ):
        super().__init__()
        self.n_cond = n_cond
        self.expr_L = nn.Linear(n_in, n_out, bias=bias)
        if self.n_cond != 0:
            self.cond_L = nn.Linear(self.n_cond, n_out, bias=False)

    def forward(self, x: torch.Tensor):
        if self.n_cond == 0:
            out = self.expr_L(x)
        else:
            expr, cond = torch.split(x, [x.shape[1] - self.n_cond, self.n_cond], dim=1)
            out = self.expr_L(expr) + self.cond_L(cond)
        return out<|MERGE_RESOLUTION|>--- conflicted
+++ resolved
@@ -3,16 +3,9 @@
 import torch.nn.functional as F
 from torch.distributions import Normal, kl_divergence
 
-<<<<<<< HEAD
-from ..trvae._utils import one_hot_encoder
+from _utils import one_hot_encoder
 from ..trvae.losses import mse, nb, zinb, bce, poisson, nb_dist
 from ...trainers.scpoli._utils import cov
-=======
-from ._utils import one_hot_encoder
-from ..trvae.losses import mse, nb, zinb, bce
-from ...trainers.scpoli._utils import cov, euclidean_dist
->>>>>>> d60bbec3
-
 
 class scpoli(nn.Module):
     def __init__(
