import inspect
import os
import pickle
from copy import deepcopy
from typing import Optional, Union

import numpy as np
import torch
from anndata import AnnData, read
from scipy.sparse import issparse

<<<<<<< HEAD
from ._utils import _validate_var_names
from models.base._utils import get_minified_adata_scrna
=======
from ._utils import UnpicklerCpu, _validate_var_names
>>>>>>> bf9db8c0


class BaseMixin:
    """ Adapted from
        Title: scvi-tools
        Authors: Romain Lopez <romain_lopez@gmail.com>,
                 Adam Gayoso <adamgayoso@berkeley.edu>,
                 Galen Xing <gx2113@columbia.edu>
        Date: 14.12.2020
        Code version: 0.8.0-beta.0
        Availability: https://github.com/YosefLab/scvi-tools
        Link to the used code:
        https://github.com/YosefLab/scvi-tools/blob/0.8.0-beta.0/scvi/core/models/base.py
    """
    def _get_user_attributes(self):
        # returns all the self attributes defined in a model class, eg, self.is_trained_
        attributes = inspect.getmembers(self, lambda a: not (inspect.isroutine(a)))
        attributes = [
            a for a in attributes if not (a[0].startswith("__") and a[0].endswith("__"))
        ]
        attributes = [a for a in attributes if not a[0].startswith("_abc_")]
        return attributes

    def _get_public_attributes(self):
        public_attributes = self._get_user_attributes()
        public_attributes = {a[0]: a[1] for a in public_attributes if a[0][-1] == "_"}
        return public_attributes

    def save(
        self,
        dir_path: str,
        overwrite: bool = False,
        save_anndata: bool = False,
        **anndata_write_kwargs,
    ):
        """Save the state of the model.
           Neither the trainer optimizer state nor the trainer history are saved.
           Parameters
           ----------
           dir_path
                Path to a directory.
           overwrite
                Overwrite existing data or not. If `False` and directory
                already exists at `dir_path`, error will be raised.
           save_anndata
                If True, also saves the anndata
           anndata_write_kwargs
                Kwargs for anndata write function
        """
        # get all the public attributes
        public_attributes = self._get_public_attributes()
        # save the model state dict and the trainer state dict only
        if not os.path.exists(dir_path) or overwrite:
            os.makedirs(dir_path, exist_ok=overwrite)
        else:
            raise ValueError(
                "{} already exists. Please provide an unexisting directory for saving.".format(
                    dir_path
                )
            )

        if save_anndata:
            self.adata.write(
                os.path.join(dir_path, "adata.h5ad"), **anndata_write_kwargs
            )

        model_save_path = os.path.join(dir_path, "model_params.pt")
        attr_save_path = os.path.join(dir_path, "attr.pkl")
        varnames_save_path = os.path.join(dir_path, "var_names.csv")

        var_names = self.adata.var_names.astype(str)
        var_names = var_names.to_numpy()
        np.savetxt(varnames_save_path, var_names, fmt="%s")

        torch.save(self.model.state_dict(), model_save_path)
        with open(attr_save_path, "wb") as f:
            pickle.dump(public_attributes, f)

    def _load_expand_params_from_dict(self, state_dict):
        load_state_dict = state_dict.copy()

        device = next(self.model.parameters()).device

        new_state_dict = self.model.state_dict()
        for key, load_ten in load_state_dict.items():
            new_ten = new_state_dict[key]
            if new_ten.size() == load_ten.size():
                continue
            # new categoricals changed size
            else:
                load_ten = load_ten.to(device)
                # only one dim diff
                new_shape = new_ten.shape
                n_dims = len(new_shape)
                sel = [slice(None)] * n_dims
                for i in range(n_dims):
                    dim_diff = new_shape[i] - load_ten.shape[i]
                    axs = i
                    sel[i] = slice(-dim_diff, None)
                    if dim_diff > 0:
                        break
                fixed_ten = torch.cat([load_ten, new_ten[tuple(sel)]], dim=axs)
                load_state_dict[key] = fixed_ten

        for key, ten in new_state_dict.items():
            if key not in load_state_dict:
                load_state_dict[key] = ten

        self.model.load_state_dict(load_state_dict)

    @classmethod
    def _load_params(cls, dir_path: str, map_location: Optional[str] = None):
        setup_dict_path = os.path.join(dir_path, "attr.pkl")
        model_path = os.path.join(dir_path, "model_params.pt")
        varnames_path = os.path.join(dir_path, "var_names.csv")

        try:
            with open(setup_dict_path, "rb") as handle:
                attr_dict = pickle.load(handle)
        # This catches the following error:
        # RuntimeError: Attempting to deserialize object on a CUDA device
        # but torch.cuda.is_available() is False.
        # If you are running on a CPU-only machine, please use torch.load with 
        # map_location=torch.device('cpu') to map your storages to the CPU.
        except RuntimeError:
            with open(setup_dict_path, "rb") as handle:
                attr_dict = UnpicklerCpu(handle).load()
        

        model_state_dict = torch.load(model_path, map_location=map_location)

        var_names = np.genfromtxt(varnames_path, delimiter=",", dtype=str)

        return attr_dict, model_state_dict, var_names

    @classmethod
    def load(
        cls,
        dir_path: str,
        adata: Optional[AnnData] = None,
        map_location = None
    ):
        """Instantiate a model from the saved output.
           Parameters
           ----------
           dir_path
                Path to saved outputs.
           adata
                AnnData object.
                If None, will check for and load anndata saved with the model.
           map_location
                 a function, torch.device, string or a dict specifying
                 how to remap storage locations
           Returns
           -------
                Model with loaded state dictionaries.
        """
        adata_path = os.path.join(dir_path, "adata.h5ad")

        load_adata = adata is None

        if os.path.exists(adata_path) and load_adata:
            adata = read(adata_path)
        elif not os.path.exists(adata_path) and load_adata:
            raise ValueError("Save path contains no saved anndata and no adata was passed.")

        attr_dict, model_state_dict, var_names = cls._load_params(dir_path, map_location)

        # Overwrite adata with new genes
        adata = _validate_var_names(adata, var_names)

        cls._validate_adata(adata, attr_dict)
        init_params = cls._get_init_params_from_dict(attr_dict)

        model = cls(adata, **init_params)
        model.model.to(next(iter(model_state_dict.values())).device)
        model.model.load_state_dict(model_state_dict)
        model.model.eval()

        model.is_trained_ = attr_dict['is_trained_']

        return model
    
    def minify_adata(self, adata=None, model_name=None):
        """
        This function is adapted from scvi-tools
        https://docs.scvi-tools.org/en/stable/api/reference/scvi.model.SCVI.html#scvi.model.SCVI.minify_adata
        minify adata using latent posterior parameters:
        * the original count data is removed (`adata.X`, adata.raw, and any layers)
        * the parameters of the latent representation of the original data is stored
        * everything else is left untouched
        """

        if adata is None:
            adata = self.adata

        #get the latent representation and store it in the adata
        qzm, qzv = self.get_latent_representation(adata, mean_var=True)
        adata.obsm[f"X_latent_qzm_{model_name}"] = qzm
        adata.obsm[f"X_latent_qzv_{model_name}"] = qzv

        minified_adata = get_minified_adata_scrna(adata)
        minified_adata.obsm[f"X_latent_qzm_{model_name}"] = adata.obsm[f"X_latent_qzm_{model_name}"]
        minified_adata.obsm[f"X_latent_qzv_{model_name}"] = adata.obsm[f"X_latent_qzv_{model_name}"]
        counts = adata.X
        minified_adata.obs["observed_lib_size"] = np.squeeze(
            np.asarray(counts.sum(axis=1))
        )
        return minified_adata


class SurgeryMixin:
    @classmethod
    def load_query_data(
        cls,
        adata: AnnData,
        reference_model: Union[str, 'Model'],
        freeze: bool = True,
        freeze_expression: bool = True,
        remove_dropout: bool = True,
        map_location = None,
        **kwargs
    ):
        """Transfer Learning function for new data. Uses old trained model and expands it for new conditions.

           Parameters
           ----------
           adata
                Query anndata object.
           reference_model
                A model to expand or a path to a model folder.
           freeze: Boolean
                If 'True' freezes every part of the network except the first layers of encoder/decoder.
           freeze_expression: Boolean
                If 'True' freeze every weight in first layers except the condition weights.
           remove_dropout: Boolean
                If 'True' remove Dropout for Transfer Learning.
           map_location
                map_location to remap storage locations (as in '.load') of 'reference_model'.
                Only taken into account if 'reference_model' is a path to a model on disk.
           kwargs
                kwargs for the initialization of the query model.

           Returns
           -------
           new_model
                New model to train on query data.
        """
        if isinstance(reference_model, str):
            attr_dict, model_state_dict, var_names = cls._load_params(reference_model, map_location)
            adata = _validate_var_names(adata, var_names)
        else:
            attr_dict = reference_model._get_public_attributes()
            model_state_dict = reference_model.model.state_dict()
            adata = _validate_var_names(adata, reference_model.adata.var_names)

        init_params = deepcopy(cls._get_init_params_from_dict(attr_dict))

        conditions = init_params['conditions']
        condition_key = init_params['condition_key']

        new_conditions = []
        adata_conditions = adata.obs[condition_key].unique().tolist()
        # Check if new conditions are already known
        for item in adata_conditions:
            if item not in conditions:
                new_conditions.append(item)

        # Add new conditions to overall conditions
        for condition in new_conditions:
            conditions.append(condition)

        if remove_dropout:
            init_params['dr_rate'] = 0.0

        init_params.update(kwargs)

        new_model = cls(adata, **init_params)
        new_model.model.to(next(iter(model_state_dict.values())).device)
        new_model._load_expand_params_from_dict(model_state_dict)

        if freeze:
            new_model.model.freeze = True
            for name, p in new_model.model.named_parameters():
                p.requires_grad = False
                if 'theta' in name:
                    p.requires_grad = True
                if freeze_expression:
                    if 'cond_L.weight' in name:
                        p.requires_grad = True
                else:
                    if "L0" in name or "N0" in name:
                        p.requires_grad = True

        return new_model


class CVAELatentsMixin:
    def get_latent(
        self,
        x: Optional[np.ndarray] = None,
        c: Optional[np.ndarray] = None,
        mean: bool = False,
        mean_var: bool = False
    ):
        """Map `x` in to the latent space. This function will feed data in encoder and return z for each sample in
           data.
           Parameters
           ----------
           x
                Numpy nd-array to be mapped to latent space. `x` has to be in shape [n_obs, input_dim].
                If None, then `self.adata.X` is used.
           c
                `numpy nd-array` of original (unencoded) desired labels for each sample.
           mean
                return mean instead of random sample from the latent space
           mean_var
                return mean and variance instead of random sample from the latent space
                if `mean=False`.
           Returns
           -------
                Returns array containing latent space encoding of 'x'.
        """
        device = next(self.model.parameters()).device
        if x is None and c is None:
            x = self.adata.X
            if self.conditions_ is not None:
                c = self.adata.obs[self.condition_key_]

        if c is not None:
            c = np.asarray(c)
            if not set(c).issubset(self.conditions_):
                raise ValueError("Incorrect conditions")
            labels = np.zeros(c.shape[0])
            for condition, label in self.model.condition_encoder.items():
                labels[c == condition] = label
            c = torch.tensor(labels, device=device)

        latents = []
        indices = torch.arange(x.shape[0])
        subsampled_indices = indices.split(512)
        for batch in subsampled_indices:
            x_batch = x[batch, :]
            if issparse(x_batch):
                x_batch = x_batch.toarray()
            x_batch = torch.tensor(x_batch, device=device)
            latent = self.model.get_latent(x_batch, c[batch], mean, mean_var)
            latent = (latent,) if not isinstance(latent, tuple) else latent
            latents += [tuple(l.cpu().detach() for l in latent)]

        result = tuple(np.array(torch.cat(l)) for l in zip(*latents))
        result = result[0] if len(result) == 1 else result

        return result

    def get_y(
        self,
        x: Optional[np.ndarray] = None,
        c: Optional[np.ndarray] = None,
    ):
        """Map `x` in to the latent space. This function will feed data in encoder  and return  z for each sample in
           data.

           Parameters
           ----------
           x
                Numpy nd-array to be mapped to latent space. `x` has to be in shape [n_obs, input_dim].
                If None, then `self.adata.X` is used.
           c
                `numpy nd-array` of original (unencoded) desired labels for each sample.
           Returns
           -------
                Returns array containing output of first decoder layer.
        """
        device = next(self.model.parameters()).device
        if x is None and c is None:
            x = self.adata.X
            if self.conditions_ is not None:
                c = self.adata.obs[self.condition_key_]

        if c is not None:
            c = np.asarray(c)
            if not set(c).issubset(self.conditions_):
                raise ValueError("Incorrect conditions")
            labels = np.zeros(c.shape[0])
            for condition, label in self.model.condition_encoder.items():
                labels[c == condition] = label
            c = torch.tensor(labels, device=device)

        latents = []
        indices = torch.arange(x.shape[0])
        subsampled_indices = indices.split(512)
        for batch in subsampled_indices:
            x_batch = x[batch, :]
            if issparse(x_batch):
                x_batch = x_batch.toarray()
            x_batch = torch.tensor(x_batch, device=device)
            latent = self.model.get_y(x_batch, c[batch])
            latents += [latent.cpu().detach()]

        return np.array(torch.cat(latents))


class CVAELatentsModelMixin:
    def sampling(self, mu, log_var):
        """Samples from standard Normal distribution and applies re-parametrization trick.
           It is actually sampling from latent space distributions with N(mu, var), computed by encoder.

           Parameters
           ----------
           mu: torch.Tensor
                Torch Tensor of Means.
           log_var: torch.Tensor
                Torch Tensor of log. variances.

           Returns
           -------
           Torch Tensor of sampled data.
        """
        var = torch.exp(log_var) + 1e-4
        return Normal(mu, var.sqrt()).rsample()

    def get_latent(self, x, c=None, mean=False, mean_var=False):
        """Map `x` in to the latent space. This function will feed data in encoder  and return  z for each sample in
           data.
           Parameters
           ----------
           x:  torch.Tensor
                Torch Tensor to be mapped to latent space. `x` has to be in shape [n_obs, input_dim].
           c: torch.Tensor
                Torch Tensor of condition labels for each sample.
           mean: boolean
           Returns
           -------
           Returns Torch Tensor containing latent space encoding of 'x'.
        """
        x_ = torch.log(1 + x)
        if self.recon_loss == 'mse':
            x_ = x
        z_mean, z_log_var = self.encoder(x_, c)
        latent = self.sampling(z_mean, z_log_var)
        if mean:
            return z_mean
        elif mean_var:
            return (z_mean, torch.exp(z_log_var) + 1e-4)
        return latent

    def get_y(self, x, c=None):
        """Map `x` in to the y dimension (First Layer of Decoder). This function will feed data in encoder  and return
           y for each sample in data.

           Parameters
           ----------
           x:  torch.Tensor
                Torch Tensor to be mapped to latent space. `x` has to be in shape [n_obs, input_dim].
           c: torch.Tensor
                Torch Tensor of condition labels for each sample.

           Returns
           -------
           Returns Torch Tensor containing output of first decoder layer.
        """
        x_ = torch.log(1 + x)
        if self.recon_loss == 'mse':
            x_ = x
        z_mean, z_log_var = self.encoder(x_, c)
        latent = self.sampling(z_mean, z_log_var)
        output = self.decoder(latent, c)
        return output[-1]<|MERGE_RESOLUTION|>--- conflicted
+++ resolved
@@ -9,12 +9,8 @@
 from anndata import AnnData, read
 from scipy.sparse import issparse
 
-<<<<<<< HEAD
-from ._utils import _validate_var_names
 from models.base._utils import get_minified_adata_scrna
-=======
 from ._utils import UnpicklerCpu, _validate_var_names
->>>>>>> bf9db8c0
 
 
 class BaseMixin:
