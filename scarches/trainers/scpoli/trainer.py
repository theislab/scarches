--- conflicted
+++ resolved
@@ -8,14 +8,8 @@
 import torch.nn as nn
 from sklearn.cluster import KMeans
 
-<<<<<<< HEAD
-from ..trvae._utils import make_dataset
-from ..trvae.trainer import Trainer
-from ._utils import cov
-=======
-from ._utils import make_dataset, cov, euclidean_dist, custom_collate, print_progress
+from ._utils import make_dataset, cov, custom_collate, print_progress
 from ...utils.monitor import EarlyStopping
->>>>>>> d60bbec3
 
 
 class scPoliTrainer:
